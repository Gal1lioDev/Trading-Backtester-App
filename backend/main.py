--- conflicted
+++ resolved
@@ -1,4 +1,3 @@
-<<<<<<< HEAD
 import io
 import json
 from typing import Annotated, Any, Dict, List
@@ -422,134 +421,4 @@
         return JSONResponse(
             status_code=500,
             content={"message": f"Internal server error during backtest: {e}"}
-        )
-=======
-from fastapi import FastAPI, UploadFile, HTTPException
-from fastapi.middleware.cors import CORSMiddleware
-from pydantic import BaseModel
-from io import StringIO
-import pandas as pd
-import numpy as np
-from scipy.stats import sharpe_ratio
-
-# Global in-memory storage for the DataFrame
-data_storage: dict[str, pd.DataFrame] = {}
-DATA_KEY = "market_data"
-
-# Initialize FastAPI app
-app = FastAPI(title="Backtesting API MVP")
-
-# Configure CORS to allow the frontend
-origins = [
-    "http://localhost:3000",  # Allow the React frontend
-    "http://127.0.0.1:3000",
-]
-
-app.add_middleware(
-    CORSMiddleware,
-    allow_origins=origins,
-    allow_credentials=True,
-    allow_methods=["*"],
-    allow_headers=["*"],
-)
-
-# --- Pydantic Response Models ---
-
-class UploadResponse(BaseModel):
-    filename: str
-    rows: int
-    status: str
-
-class Metrics(BaseModel):
-    total_return: float
-    sharpe_ratio: float
-    total_trades: int
-
-class BacktestResult(BaseModel):
-    equity_curve: list[dict]
-    metrics: Metrics
-
-# --- Endpoints ---
-
-@app.post("/upload_csv", response_model=UploadResponse)
-async def upload_csv(file: UploadFile):
-    """Accepts a CSV, parses it, and stores it in memory."""
-    try:
-        # Read file contents
-        content = await file.read()
-        csv_data = StringIO(content.decode('utf-8'))
-        
-        # Read with Pandas
-        df = pd.read_csv(csv_data)
-        
-        # Validate required columns
-        required_cols = ['Date', 'Open', 'High', 'Low', 'Close']
-        if not all(col in df.columns for col in required_cols):
-            raise ValueError(f"CSV must contain columns: {', '.join(required_cols)}")
-
-        # Clean and prepare data
-        df['Date'] = pd.to_datetime(df['Date'])
-        df = df.set_index('Date').sort_index()
-
-        # Store in global memory
-        data_storage[DATA_KEY] = df
-        
-        return UploadResponse(
-            filename=file.filename,
-            rows=len(df),
-            status="success"
-        )
-    except Exception as e:
-        raise HTTPException(status_code=400, detail=f"File upload failed: {str(e)}")
-
-
-@app.get("/run_backtest", response_model=BacktestResult)
-async def run_backtest():
-    """Runs a simple SMA crossover strategy on the stored data."""
-    if DATA_KEY not in data_storage:
-        raise HTTPException(status_code=404, detail="No data uploaded. Please upload a CSV first.")
-
-    df = data_storage[DATA_KEY].copy()
-    initial_cash = 1000.0
-
-    # 1. Strategy Calculation: SMA Crossover (5 vs 20)
-    df['SMA_Short'] = df['Close'].rolling(window=5).mean()
-    df['SMA_Long'] = df['Close'].rolling(window=20).mean() # Window might be shorter than data
-
-    # 2. Generate Signals
-    # Buy signal: Short SMA crosses above Long SMA (Long entry)
-    df['Signal'] = 0.0
-    df['Signal'][5:] = np.where(df['SMA_Short'][5:] > df['SMA_Long'][5:], 1.0, 0.0)
-
-    # Position: 1 for Long, 0 for Flat/Short (simple long-only strategy)
-    df['Position'] = df['Signal'].diff()
-
-    # 3. Calculate Equity Curve
-    df['Returns'] = df['Close'].pct_change()
-    df['Strategy_Returns'] = df['Returns'] * df['Signal'].shift(1)
-    df['Equity'] = initial_cash * (1 + df['Strategy_Returns']).cumprod()
-    df['Equity'].fillna(initial_cash, inplace=True) # Fill initial values
-
-    # 4. Calculate Metrics
-    final_equity = df['Equity'].iloc[-1]
-    total_return = (final_equity / initial_cash - 1) * 100
-    
-    # Calculate trades (Approximate as position changes from -1 or 1)
-    total_trades = int(df['Position'].abs().sum())
-    
-    # Calculate Sharpe Ratio (simplified)
-    daily_returns = df['Strategy_Returns'].dropna()
-    sharpe = (daily_returns.mean() / daily_returns.std()) * np.sqrt(252) if daily_returns.std() != 0 else 0
-    
-    # 5. Prepare Output
-    equity_data = df[['Close', 'Equity']].reset_index().rename(columns={'Date': 'date', 'Close': 'price', 'Equity': 'equity'})
-    
-    return BacktestResult(
-        equity_curve=equity_data.to_dict('records'),
-        metrics=Metrics(
-            total_return=round(total_return, 2),
-            sharpe_ratio=round(sharpe, 2),
-            total_trades=total_trades
-        )
-    )
->>>>>>> 16288291
+        )