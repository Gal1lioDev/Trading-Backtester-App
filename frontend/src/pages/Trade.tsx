<<<<<<< HEAD
import { useState, useRef } from "react";
import { Upload, Play, Trash2, Plus, Database } from "lucide-react";
import { useNavigate } from "react-router-dom";
import { Button } from "@/components/ui/button";
import { Input } from "@/components/ui/input";
import { Label } from "@/components/ui/label";
import {
  Select,
  SelectContent,
  SelectItem,
  SelectTrigger,
  SelectValue,
} from "@/components/ui/select";
import { Switch } from "@/components/ui/switch";
import { LineChart, Line, XAxis, YAxis, CartesianGrid, Tooltip, ResponsiveContainer } from "recharts";
import { toast } from "sonner";
import { useTrading, Trade as TradeType } from "@/contexts/TradingContext";

interface CandlestickData {
  date: string;
  open: number;
  high: number;
  low: number;
  close: number;
  volume: number;
}

interface StrategyRule {
  id: number;
  name: string;
  indicator1: string;
  condition: string;
  indicator2: string;
  action: "BUY" | "SELL";
}

const Trade = () => {
  const navigate = useNavigate();
  const { addTrades, setPortfolioValue } = useTrading();
  const [dataSource, setDataSource] = useState<"none" | "upload" | "sample">("none");
  const [candlestickData, setCandlestickData] = useState<CandlestickData[]>([]);
  const [fileName, setFileName] = useState("");
  const [backtestRun, setBacktestRun] = useState(false);
  const [strategySymbol, setStrategySymbol] = useState("AAPL");
  const fileInputRef = useRef<HTMLInputElement>(null);
  const [indicators, setIndicators] = useState({
    sma: true,
    ema: false,
    rsi: false,
    macd: false,
    bollingerBands: true,
  });
  const [rules, setRules] = useState<StrategyRule[]>([
    { id: 1, name: "Buy Signal", indicator1: "SMA(5)", condition: "crosses-above", indicator2: "SMA(20)", action: "BUY" },
    { id: 2, name: "Sell Signal", indicator1: "SMA(5)", condition: "crosses-below", indicator2: "SMA(20)", action: "SELL" },
  ]);
  const [nextRuleId, setNextRuleId] = useState(3);

  const sampleData: CandlestickData[] = [
    { date: "2023-01-01", open: 100.00, high: 101.00, low: 99.50, close: 100.50, volume: 1200000 },
    { date: "2023-01-02", open: 100.50, high: 101.50, low: 100.00, close: 101.20, volume: 1350000 },
    { date: "2023-01-03", open: 101.20, high: 102.00, low: 101.00, close: 101.80, volume: 1100000 },
    { date: "2023-01-04", open: 101.80, high: 103.00, low: 101.50, close: 102.50, volume: 1250000 },
    { date: "2023-01-05", open: 102.50, high: 103.50, low: 102.00, close: 103.00, volume: 1400000 },
    { date: "2023-01-06", open: 103.00, high: 104.00, low: 102.50, close: 103.50, volume: 1500000 },
    { date: "2023-01-09", open: 103.50, high: 104.50, low: 103.00, close: 104.20, volume: 1300000 },
    { date: "2023-01-10", open: 104.20, high: 105.00, low: 104.00, close: 104.80, volume: 1200000 },
    { date: "2023-01-11", open: 104.80, high: 105.50, low: 104.50, close: 105.10, volume: 1350000 },
    { date: "2023-01-12", open: 105.10, high: 106.00, low: 105.00, close: 105.50, volume: 1600000 },
    { date: "2023-01-13", open: 105.50, high: 106.50, low: 105.50, close: 106.00, volume: 1200000 },
    { date: "2023-01-16", open: 106.00, high: 107.00, low: 106.00, close: 106.50, volume: 1350000 },
    { date: "2023-01-17", open: 106.50, high: 107.50, low: 106.50, close: 107.20, volume: 1100000 },
    { date: "2023-01-18", open: 107.20, high: 108.00, low: 107.00, close: 107.80, volume: 1250000 },
    { date: "2023-01-19", open: 107.80, high: 108.50, low: 107.50, close: 108.30, volume: 1400000 },
    { date: "2023-01-20", open: 108.30, high: 109.00, low: 108.00, close: 108.80, volume: 1500000 },
    { date: "2023-01-23", open: 108.80, high: 109.50, low: 108.50, close: 109.20, volume: 1300000 },
    { date: "2023-01-24", open: 109.20, high: 110.00, low: 109.00, close: 109.80, volume: 1200000 },
    { date: "2023-01-25", open: 109.80, high: 110.50, low: 109.50, close: 110.30, volume: 1350000 },
    { date: "2023-01-26", open: 110.30, high: 111.00, low: 110.00, close: 110.80, volume: 1600000 },
    { date: "2023-01-27", open: 110.80, high: 111.50, low: 110.50, close: 111.20, volume: 1400000 },
  ];

  const equityData = [
    { date: "2020-01", equity: 10000, price: 95 },
    { date: "2020-04", equity: 12000, price: 98 },
    { date: "2020-07", equity: 11500, price: 102 },
    { date: "2020-10", equity: 14000, price: 108 },
    { date: "2021-01", equity: 15500, price: 115 },
    { date: "2021-04", equity: 18000, price: 120 },
    { date: "2021-07", equity: 20000, price: 125 },
    { date: "2023-12", equity: 22500, price: 130 },
  ];

  const trades = [
    { date: "2023-01-15", type: "BUY" as const, price: "105.50", pnl: "-", cumulative: "-", color: "text-muted-foreground" },
    { date: "2023-02-01", type: "SELL" as const, price: "110.25", pnl: "+4.75", cumulative: "+4.75", color: "text-success" },
    { date: "2023-02-15", type: "BUY" as const, price: "108.00", pnl: "-", cumulative: "+4.75", color: "text-muted-foreground" },
    { date: "2023-03-01", type: "SELL" as const, price: "113.50", pnl: "+5.50", cumulative: "+10.25", color: "text-success" },
    { date: "2023-03-20", type: "BUY" as const, price: "115.00", pnl: "-", cumulative: "+10.25", color: "text-muted-foreground" },
    { date: "2023-04-10", type: "SELL" as const, price: "112.00", pnl: "-3.00", cumulative: "+7.25", color: "text-destructive" },
  ];
=======
import React, { useState, useEffect } from "react";
import Navbar from "../components/Navbar";
import GlassCard from "../components/GlassCard";
import CandlestickChart from "../components/CandlestickChart";
// using native controls to avoid missing ui component dependencies
import { Upload, Database, Play } from "lucide-react";
import { CandlestickData, loadSampleData, parseCSV } from "../components/ui/csvParser";
import { useBacktest } from '../context/BacktestContext';

const Trade = () => {
  const [data, setData] = useState<CandlestickData[]>([]);
  const [uploadedFile, setUploadedFile] = useState<File | null>(null);
  const [strategy, setStrategy] = useState("sma_crossover");
  const [isLoading, setIsLoading] = useState(false);
  // lightweight toast fallback (replaceable by your app-wide toast)
  const toast = ({ title, description, variant }: { title: string; description?: string; variant?: string }) => {
    if (variant === 'destructive') {
      alert(`${title}\n${description || ''}`);
    } else {
      console.log(title, description || '');
    }
  };
  const { result, setResult } = useBacktest();

  // Indicator parameters
  const [smaShort, setSmaShort] = useState<number>(5);
  const [smaLong, setSmaLong] = useState<number>(20);
  const [macdFast, setMacdFast] = useState<number>(12);
  const [macdSlow, setMacdSlow] = useState<number>(26);
  const [macdSignal, setMacdSignal] = useState<number>(9);
  const [rsiWindow, setRsiWindow] = useState<number>(14);

  const [augData, setAugData] = useState<any[]>([]);

  // Indicator calculation helpers
  const calcSMA = (vals: number[], window: number) => {
    const out: (number | null)[] = [];
    for (let i = 0; i < vals.length; i++) {
      if (i + 1 < window) {
        out.push(null);
        continue;
      }
      let sum = 0;
      for (let j = i + 1 - window; j <= i; j++) sum += vals[j];
      out.push(sum / window);
    }
    return out;
  };

  const calcEMA = (vals: number[], window: number) => {
    const out: (number | null)[] = [];
    const alpha = 2 / (window + 1);
    let prev: number | null = null;
    for (let i = 0; i < vals.length; i++) {
      const v = vals[i];
      if (prev === null) {
        prev = v; // seed with first value
        out.push(prev);
        continue;
      }
      prev = alpha * v + (1 - alpha) * prev;
      out.push(prev);
    }
    return out;
  };

  const calcMACD = (vals: number[], fast: number, slow: number, signal: number) => {
    const emaFast = calcEMA(vals, fast).map(v => v === null ? 0 : v);
    const emaSlow = calcEMA(vals, slow).map(v => v === null ? 0 : v);
    const macd = vals.map((v, i) => (emaFast[i] || 0) - (emaSlow[i] || 0));
    const signalLine = calcEMA(macd, signal).map(v => v === null ? 0 : v);
    return { macd, signalLine };
  };

  const calcRSI = (vals: number[], window: number) => {
    const out: (number | null)[] = [];
    const gains: number[] = [];
    const losses: number[] = [];
    for (let i = 0; i < vals.length; i++) {
      if (i === 0) {
        out.push(null);
        continue;
      }
      const change = vals[i] - vals[i - 1];
      gains.push(Math.max(0, change));
      losses.push(Math.max(0, -change));
      if (gains.length < window) {
        out.push(null);
        continue;
      }
      // simple average
      const avgGain = gains.slice(-window).reduce((s, n) => s + n, 0) / window;
      const avgLoss = losses.slice(-window).reduce((s, n) => s + n, 0) / window;
      const rs = avgLoss === 0 ? 100 : avgGain / avgLoss;
      out.push(100 - 100 / (1 + rs));
    }
    return out;
  };

  // Recompute augmented data when raw data or indicator params change
  useEffect(() => {
    if (!data || data.length === 0) {
      setAugData([]);
      return;
    }
    const closes = data.map(d => d.close);
    const smaShortArr = calcSMA(closes, smaShort);
    const smaLongArr = calcSMA(closes, smaLong);
    const { macd, signalLine } = calcMACD(closes, macdFast, macdSlow, macdSignal);
    const rsiArr = calcRSI(closes, rsiWindow);

    const out = data.map((d, i) => ({
      ...d,
      ['SMA_' + smaShort]: smaShortArr[i] ?? null,
      ['SMA_' + smaLong]: smaLongArr[i] ?? null,
      MACD: macd[i] ?? null,
      MACD_Signal: signalLine[i] ?? null,
      RSI: rsiArr[i] ?? null,
    }));

    setAugData(out);
  }, [data, smaShort, smaLong, macdFast, macdSlow, macdSignal, rsiWindow]);

  // markers derived from backtest result
  const markers = (result && result.trade_log) ? result.trade_log.map((t: any) => ({ date: t.date, type: t.type, price: t.price })) : [];


  const handleLoadSampleData = async () => {
    setIsLoading(true);
    try {
      const sampleData = await loadSampleData();
      setData(sampleData);
      // try to fetch raw CSV for posting to backend
      try {
        const r = await fetch('/dummydata.csv');
        if (r.ok) {
          const csvText = await r.text();
          const f = new File([csvText], 'sample.csv', { type: 'text/csv' });
          setUploadedFile(f);
        } else {
          setUploadedFile(null);
        }
      } catch (e) {
        setUploadedFile(null);
      }
      toast({
        title: "Sample data loaded",
        description: `Loaded ${sampleData.length} days of market data`,
      });
    } catch (error) {
      toast({
        title: "Error loading data",
        description: "Failed to load sample data",
        variant: "destructive",
      });
    } finally {
      setIsLoading(false);
    }
  };
>>>>>>> fffe6034

  const handleFileUpload = (event: React.ChangeEvent<HTMLInputElement>) => {
    const file = event.target.files?.[0];
    if (!file) return;

    const reader = new FileReader();
    reader.onload = (e) => {
      try {
<<<<<<< HEAD
        const text = e.target?.result as string;
        const lines = text.split("\n");
        const data: CandlestickData[] = [];

        for (let i = 1; i < lines.length; i++) {
          const line = lines[i].trim();
          if (!line) continue;
          
          const values = line.split(",");
          if (values.length >= 6) {
            data.push({
              date: values[0],
              open: parseFloat(values[1]),
              high: parseFloat(values[2]),
              low: parseFloat(values[3]),
              close: parseFloat(values[4]),
              volume: parseInt(values[5]),
            });
          }
        }

        setCandlestickData(data);
        setFileName(file.name);
        setDataSource("upload");
        toast.success(`Successfully loaded ${data.length} data points from ${file.name}`);
=======
  const parsedData = parseCSV(text);
  setData(parsedData);
  setUploadedFile(file);
        toast({
          title: "Data uploaded",
          description: `Loaded ${parsedData.length} days of market data`,
        });
>>>>>>> fffe6034
      } catch (error) {
        toast.error("Error parsing CSV file. Please check the format.");
      }
    };
    reader.readAsText(file);
  };

<<<<<<< HEAD
  const handleUseSampleData = () => {
    setCandlestickData(sampleData);
    setDataSource("sample");
    toast.success(`Sample data loaded: ${sampleData.length} data points`);
  };

  const handleAddRule = () => {
    const newRule: StrategyRule = {
      id: nextRuleId,
      name: `Rule ${nextRuleId}`,
      indicator1: "SMA(5)",
      condition: "crosses-above",
      indicator2: "SMA(20)",
      action: "BUY",
    };
    setRules([...rules, newRule]);
    setNextRuleId(nextRuleId + 1);
    toast.success("New rule added");
  };

  const handleDeleteRule = (id: number) => {
    setRules(rules.filter(rule => rule.id !== id));
    toast.success("Rule deleted");
  };

  const handleRunBacktest = () => {
    if (dataSource === "none") {
      toast.error("Please select a data source first");
=======
  const handleRunBacktest = async () => {
    if (data.length === 0) {
      toast({
        title: "No data loaded",
        description: "Please load data before running backtest",
        variant: "destructive",
      });
>>>>>>> fffe6034
      return;
    }
    setIsLoading(true);
    toast({ title: 'Backtest running', description: `Processing ${data.length} days with ${strategy} strategy` });

<<<<<<< HEAD
    setBacktestRun(true);
    toast.success("Backtest completed successfully!");

    const simulatedTrades: TradeType[] = trades.map((trade) => ({
      date: trade.date,
      type: trade.type,
      symbol: strategySymbol,
      price: parseFloat(trade.price),
      shares: 100,
      pnl: trade.pnl !== "-" ? parseFloat(trade.pnl.replace("+", "")) : undefined,
      cumulativePnl: trade.cumulative !== "-" ? parseFloat(trade.cumulative.replace("+", "")) : undefined,
    }));

    addTrades(simulatedTrades);
    setPortfolioValue(122500);

    setTimeout(() => {
      window.scrollTo({ top: document.body.scrollHeight, behavior: "smooth" });
    }, 100);
=======
    try {
      const form = new FormData();

      // prepare file: either uploadedFile or build from parsed data
      let fileToSend: File | null = uploadedFile;
      if (!fileToSend) {
        // build CSV from data
        const headers = ['Date','Open','High','Low','Close','Volume'];
        const csvRows = [headers.join(',')];
        for (const row of data) {
          const line = [row.date, row.open, row.high, row.low, row.close, row.volume].join(',');
          csvRows.push(line);
        }
        const csvText = csvRows.join('\n');
        fileToSend = new File([csvText], 'generated.csv', { type: 'text/csv' });
      }

      form.append('file', fileToSend as Blob);

      // derive period start/end from data dates
      const parseDate = (s: string) => {
        const d = new Date(s);
        if (isNaN(d.getTime())) return null;
        return d.toISOString().slice(0,10);
      };
  const start = parseDate(data[0].date);
  const end = parseDate(data[data.length - 1].date);
  if (start) form.append('period_start', start);
  if (end) form.append('period_end', end);

      // map strategy to conditions and params
      let buy_condition = '';
      let sell_condition = '';
      // defaults
      form.append('stock_symbol', 'UPLOAD');
      form.append('initial_capital', '100000');
      form.append('max_equity_points', '200');

      if (strategy === 'sma_crossover') {
        buy_condition = 'SMA_5 > SMA_20';
        sell_condition = 'SMA_5 < SMA_20';
        form.append('sma_short_period', '5');
        form.append('sma_long_period', '20');
      } else if (strategy === 'rsi') {
        buy_condition = 'RSI < 30';
        sell_condition = 'RSI > 70';
        form.append('rsi_window', '14');
      } else if (strategy === 'macd') {
        buy_condition = 'MACD_cross_over';
        sell_condition = 'MACD_cross_under';
        form.append('macd_fast_period', '12');
        form.append('macd_slow_period', '26');
        form.append('macd_signal_period', '9');
      } else {
        buy_condition = 'SMA_5 > SMA_20';
        sell_condition = 'SMA_5 < SMA_20';
        form.append('sma_short_period', '5');
        form.append('sma_long_period', '20');
      }

      form.append('buy_condition', buy_condition);
      form.append('sell_condition', sell_condition);

      // send to backend (absolute address to backend dev server)
      const resp = await fetch('http://localhost:8000/backtest', {
        method: 'POST',
        body: form,
      });

      if (!resp.ok) {
        const err = await resp.json().catch(() => ({ message: resp.statusText }));
        toast({ title: 'Backtest failed', description: err.message || 'Server error', variant: 'destructive' });
        setIsLoading(false);
        return;
      }

      const json = await resp.json();
      // set into shared Backtest context so Portfolio and any other listeners update
      setResult(json);
      toast({ title: 'Backtest complete', description: 'Results available in Portfolio' });
    } catch (e: any) {
      toast({ title: 'Backtest error', description: e?.message || String(e), variant: 'destructive' });
    } finally {
      setIsLoading(false);
    }
>>>>>>> fffe6034
  };

  return (
    <div className="min-h-screen">
      <div className="container mx-auto px-6 py-12">
        <div className="mb-8">
          <h1 className="text-4xl font-bold mb-2">Strategy Backtester</h1>
          <p className="text-muted-foreground">Test your trading strategies with historical data</p>
        </div>

        <div className="card-glass rounded-xl p-8 mb-8">
          <h2 className="text-2xl font-bold mb-6">1. Choose Data Source</h2>
          
          <div className="grid md:grid-cols-2 gap-6">
         
            <div className={`border-2 rounded-xl p-6 cursor-pointer transition-all ${
              dataSource === "upload" ? "border-accent bg-accent/5" : "border-border hover:border-accent/50"
            }`}>
              <input
                type="file"
                ref={fileInputRef}
                onChange={handleFileUpload}
                accept=".csv"
                className="hidden"
              />
              <div onClick={() => fileInputRef.current?.click()}>
                <div className="flex items-center gap-3 mb-4">
                  <div className="w-12 h-12 rounded-lg bg-accent/20 flex items-center justify-center">
                    <Upload className="w-6 h-6 text-accent" />
                  </div>
                  <div>
                    <h3 className="font-bold text-lg">Upload Your Data</h3>
                    <p className="text-sm text-muted-foreground">CSV format required</p>
                  </div>
                </div>
                <div className="border-2 border-dashed border-border rounded-lg p-6 text-center hover:border-accent/50 transition-colors">
                  <p className="text-sm mb-2">Drag & Drop CSV file or click to browse</p>
                  <p className="text-xs text-muted-foreground">Format: Date, Open, High, Low, Close, Volume</p>
                </div>
                {dataSource === "upload" && fileName && (
                  <div className="mt-4 flex items-center justify-center gap-2 text-success text-sm">
                    <div className="w-5 h-5 rounded-full bg-success flex items-center justify-center">
                      <span className="text-success-foreground text-xs">✓</span>
                    </div>
                    <span>{fileName} uploaded successfully</span>
                  </div>
                )}
              </div>
            </div>

            <div 
              className={`border-2 rounded-xl p-6 cursor-pointer transition-all ${
                dataSource === "sample" ? "border-accent bg-accent/5" : "border-border hover:border-accent/50"
              }`}
              onClick={handleUseSampleData}
            >
              <div className="flex items-center gap-3 mb-4">
                <div className="w-12 h-12 rounded-lg bg-accent/20 flex items-center justify-center">
                  <Database className="w-6 h-6 text-accent" />
                </div>
                <div>
                  <h3 className="font-bold text-lg">Use Sample Data</h3>
                  <p className="text-sm text-muted-foreground">Pre-loaded demo data</p>
                </div>
              </div>
              <div className="border-2 border-dashed border-border rounded-lg p-6 text-center hover:border-accent/50 transition-colors">
                <p className="text-sm mb-2">Click to load sample stock data</p>
                <p className="text-xs text-muted-foreground">21 days of simulated market data</p>
              </div>
              {dataSource === "sample" && (
                <div className="mt-4 flex items-center justify-center gap-2 text-success text-sm">
                  <div className="w-5 h-5 rounded-full bg-success flex items-center justify-center">
                    <span className="text-success-foreground text-xs">✓</span>
                  </div>
                  <span>Sample data loaded successfully</span>
                </div>
              )}
            </div>
          </div>
        </div>

        {dataSource !== "none" && candlestickData.length > 0 && (
          <div className="card-glass rounded-xl p-8 mb-8">
            <h2 className="text-2xl font-bold mb-6">Price Chart with Indicators</h2>
            <ResponsiveContainer width="100%" height={400}>
              <LineChart data={candlestickData}>
                <CartesianGrid strokeDasharray="3 3" stroke="hsl(var(--border))" />
                <XAxis 
                  dataKey="date" 
                  stroke="hsl(var(--muted-foreground))" 
                  style={{ fontSize: '12px' }}
                />
                <YAxis 
                  stroke="hsl(var(--muted-foreground))" 
                  style={{ fontSize: '12px' }}
                  domain={['dataMin - 5', 'dataMax + 5']}
                />
                <Tooltip
                  contentStyle={{
                    backgroundColor: 'hsl(var(--card))',
                    border: '1px solid hsl(var(--border))',
                    borderRadius: '8px',
                  }}
                  formatter={(value: number) => [`$${value.toFixed(2)}`, '']}
                />
                <Line
                  type="monotone"
                  dataKey="close"
                  stroke="hsl(var(--accent))"
                  strokeWidth={2}
                  dot={false}
                  name="Close Price"
                />
                {indicators.sma && (
                  <Line
                    type="monotone"
                    dataKey="high"
                    stroke="hsl(var(--success))"
                    strokeWidth={1}
                    dot={false}
                    name="SMA"
                    strokeDasharray="5 5"
                  />
                )}
                {indicators.bollingerBands && (
                  <Line
                    type="monotone"
                    dataKey="low"
                    stroke="hsl(var(--primary))"
                    strokeWidth={1}
                    dot={false}
                    name="Bollinger Bands"
                    strokeDasharray="3 3"
                  />
                )}
              </LineChart>
            </ResponsiveContainer>
          </div>
        )}

<<<<<<< HEAD
        <div className="card-glass rounded-xl p-8 mb-8">
          <h2 className="text-2xl font-bold mb-6">2. Define Entry & Exit Rules</h2>
          
          <Button 
            variant="outline" 
            className="mb-6 border-accent text-accent hover:bg-accent hover:text-accent-foreground"
            onClick={handleAddRule}
          >
            <Plus className="w-4 h-4 mr-2" />
            Add New Rule
          </Button>
=======
        <GlassCard className="mb-8">
          <h2 className="text-2xl font-bold mb-6">Price Chart</h2>
          <CandlestickChart data={augData.length ? augData : data} indicatorKeys={[`SMA_${smaShort}`, `SMA_${smaLong}`, 'MACD', 'MACD_Signal']} markers={markers} />
        </GlassCard>
>>>>>>> fffe6034

          <div className="space-y-4">
<<<<<<< HEAD
            {rules.map((rule) => (
              <div key={rule.id} className="bg-secondary/30 rounded-lg p-6">
                <div className="flex items-center justify-between mb-4">
                  <h3 className="font-bold">{rule.name}</h3>
                  <Button 
                    variant="ghost" 
                    size="sm"
                    onClick={() => handleDeleteRule(rule.id)}
                  >
                    <Trash2 className="w-4 h-4" />
                  </Button>
                </div>
                <div className="flex items-center gap-3 flex-wrap">
                  <span className="text-muted-foreground">WHEN</span>
                  <Input className="w-32" placeholder="SMA(5)" defaultValue={rule.indicator1} />
                  <Select defaultValue={rule.condition}>
                    <SelectTrigger className="w-40">
                      <SelectValue />
                    </SelectTrigger>
                    <SelectContent>
                      <SelectItem value="crosses-above">crosses above</SelectItem>
                      <SelectItem value="crosses-below">crosses below</SelectItem>
                    </SelectContent>
                  </Select>
                  <Input className="w-32" placeholder="SMA(20)" defaultValue={rule.indicator2} />
                  <span className="text-muted-foreground">THEN</span>
                  <Button className={rule.action === "BUY" ? "btn-trade" : "btn-sell"} size="sm">
                    {rule.action}
                  </Button>
                </div>
              </div>
            ))}
=======
            <div>
              <label className="block text-sm font-medium mb-2">Trading Strategy</label>
              <select value={strategy} onChange={e => setStrategy(e.target.value)} className="w-full p-2 rounded bg-gray-900">
                <option value="sma_crossover">SMA Crossover (5/20)</option>
                <option value="rsi">RSI Strategy</option>
                <option value="macd">MACD Strategy</option>
                <option value="bollinger">Bollinger Bands</option>
              </select>
              <p className="text-xs text-muted-foreground mt-2">
                {strategy === "sma_crossover" && "Buy when SMA(5) crosses above SMA(20), sell when it crosses below"}
                {strategy === "rsi" && "Buy when RSI < 30 (oversold), sell when RSI > 70 (overbought)"}
                {strategy === "macd" && "Buy/sell based on MACD line crossing signal line"}
                {strategy === "bollinger" && "Buy at lower band, sell at upper band"}
              </p>
              <div className="mt-4 grid grid-cols-1 md:grid-cols-3 gap-3">
                <div>
                  <label className="block text-xs mb-1">SMA Short</label>
                  <input type="number" value={smaShort} onChange={e => setSmaShort(Number(e.target.value))} className="p-2 rounded bg-gray-900 w-full" />
                </div>
                <div>
                  <label className="block text-xs mb-1">SMA Long</label>
                  <input type="number" value={smaLong} onChange={e => setSmaLong(Number(e.target.value))} className="p-2 rounded bg-gray-900 w-full" />
                </div>
                <div>
                  <label className="block text-xs mb-1">RSI Window</label>
                  <input type="number" value={rsiWindow} onChange={e => setRsiWindow(Number(e.target.value))} className="p-2 rounded bg-gray-900 w-full" />
                </div>
                <div>
                  <label className="block text-xs mb-1">MACD Fast</label>
                  <input type="number" value={macdFast} onChange={e => setMacdFast(Number(e.target.value))} className="p-2 rounded bg-gray-900 w-full" />
                </div>
                <div>
                  <label className="block text-xs mb-1">MACD Slow</label>
                  <input type="number" value={macdSlow} onChange={e => setMacdSlow(Number(e.target.value))} className="p-2 rounded bg-gray-900 w-full" />
                </div>
                <div>
                  <label className="block text-xs mb-1">MACD Signal</label>
                  <input type="number" value={macdSignal} onChange={e => setMacdSignal(Number(e.target.value))} className="p-2 rounded bg-gray-900 w-full" />
                </div>
              </div>
            </div>
>>>>>>> fffe6034
          </div>

<<<<<<< HEAD
          <div className="mt-8">
            <h3 className="text-xl font-bold mb-4">3. Set Parameters</h3>
            <div className="grid md:grid-cols-2 gap-4">
              <div>
                <Label>Stock Symbol</Label>
                <Input 
                  type="text" 
                  value={strategySymbol}
                  onChange={(e) => setStrategySymbol(e.target.value.toUpperCase())}
                  placeholder="AAPL"
                />
              </div>
              <div>
                <Label>Short SMA Period</Label>
                <Input type="number" defaultValue="5" />
              </div>
              <div>
                <Label>Long SMA Period</Label>
                <Input type="number" defaultValue="20" />
              </div>
            </div>
          </div>

          <div className="mt-8">
            <h3 className="text-xl font-bold mb-4">4. Select Indicators</h3>
            <div className="grid md:grid-cols-2 gap-4">
              <div className="flex items-center justify-between p-4 bg-secondary/30 rounded-lg">
                <Label htmlFor="sma" className="cursor-pointer">SMA (Simple Moving Average)</Label>
                <Switch
                  id="sma"
                  checked={indicators.sma}
                  onCheckedChange={(checked) => setIndicators({ ...indicators, sma: checked })}
                />
              </div>
              <div className="flex items-center justify-between p-4 bg-secondary/30 rounded-lg">
                <Label htmlFor="ema" className="cursor-pointer">EMA (Exponential Moving Average)</Label>
                <Switch
                  id="ema"
                  checked={indicators.ema}
                  onCheckedChange={(checked) => setIndicators({ ...indicators, ema: checked })}
                />
              </div>
              <div className="flex items-center justify-between p-4 bg-secondary/30 rounded-lg">
                <Label htmlFor="rsi" className="cursor-pointer">RSI (Relative Strength Index)</Label>
                <Switch
                  id="rsi"
                  checked={indicators.rsi}
                  onCheckedChange={(checked) => setIndicators({ ...indicators, rsi: checked })}
                />
              </div>
              <div className="flex items-center justify-between p-4 bg-secondary/30 rounded-lg">
                <Label htmlFor="macd" className="cursor-pointer">MACD</Label>
                <Switch
                  id="macd"
                  checked={indicators.macd}
                  onCheckedChange={(checked) => setIndicators({ ...indicators, macd: checked })}
                />
              </div>
              <div className="flex items-center justify-between p-4 bg-secondary/30 rounded-lg">
                <Label htmlFor="bb" className="cursor-pointer">Bollinger Bands</Label>
                <Switch
                  id="bb"
                  checked={indicators.bollingerBands}
                  onCheckedChange={(checked) => setIndicators({ ...indicators, bollingerBands: checked })}
                />
              </div>
=======
        <GlassCard className="mb-8">
          <h2 className="text-2xl font-bold mb-6">3. Set Risk Parameters</h2>
          <div className="grid md:grid-cols-2 gap-6">
            <div>
              <label className="block text-sm font-medium mb-2">Initial Capital ($)</label>
              <input type="number" defaultValue={100000} className="p-2 rounded bg-gray-900 w-full" />
            </div>
            <div>
              <label className="block text-sm font-medium mb-2">Position Size (%)</label>
              <input type="number" defaultValue={10} className="p-2 rounded bg-gray-900 w-full" />
            </div>
            <div>
              <label className="block text-sm font-medium mb-2">Stop Loss (%)</label>
              <input type="number" defaultValue={5} className="p-2 rounded bg-gray-900 w-full" />
>>>>>>> fffe6034
            </div>
          </div>
        </div>

        <div className="card-glass rounded-xl p-8 mb-8">
          <div className="flex items-center justify-between">
            <div>
<<<<<<< HEAD
              <h2 className="text-2xl font-bold mb-2">5. Run Backtest</h2>
              <p className="text-muted-foreground">
                Strategy: SMA Crossover {dataSource !== "none" && `• Data: ${dataSource === "upload" ? fileName : "Sample Data"}`}
              </p>
=======
              <label className="block text-sm font-medium mb-2">Take Profit (%)</label>
              <input type="number" defaultValue={15} className="p-2 rounded bg-gray-900 w-full" />
>>>>>>> fffe6034
            </div>
            <Button 
              size="lg" 
              onClick={handleRunBacktest} 
              className="gap-2 bg-accent text-accent-foreground hover:bg-accent/90"
              disabled={dataSource === "none"}
            >
              <Play className="w-5 h-5" />
              Run Strategy Backtest
            </Button>
          </div>
<<<<<<< HEAD
=======
        </GlassCard>

        <div className="flex justify-center">
          <button
            className="bg-yellow-400 text-black px-6 py-3 rounded font-semibold flex items-center gap-2"
            onClick={handleRunBacktest}
            disabled={isLoading}
          >
            <Play className="w-5 h-5" />
            {isLoading ? 'Loading...' : 'Run Backtest'}
          </button>
>>>>>>> fffe6034
        </div>

        {backtestRun && (
          <>
            <div className="grid md:grid-cols-2 gap-8 mb-8">
             
              <div className="card-glass rounded-xl p-6">
                <h3 className="text-xl font-bold mb-6">Key Metrics</h3>
                <div className="space-y-4">
                  <div className="flex justify-between">
                    <span className="text-muted-foreground">Final Equity</span>
                    <span className="font-mono font-bold text-success">$22,500.00</span>
                  </div>
                  <div className="flex justify-between">
                    <span className="text-muted-foreground">Total Return</span>
                    <span className="font-mono font-bold text-success">+125.00%</span>
                  </div>
                  <div className="flex justify-between">
                    <span className="text-muted-foreground">Total Trades</span>
                    <span className="font-mono font-bold text-accent">45</span>
                  </div>
                  <div className="flex justify-between">
                    <span className="text-muted-foreground">Sharpe Ratio</span>
                    <span className="font-mono font-bold text-accent">1.85</span>
                  </div>
                  <div className="flex justify-between">
                    <span className="text-muted-foreground">Max Drawdown</span>
                    <span className="font-mono font-bold text-destructive">-8.5%</span>
                  </div>
                </div>
              </div>

              <div className="card-glass rounded-xl p-6">
                <h3 className="text-xl font-bold mb-6">Equity Curve</h3>
                <ResponsiveContainer width="100%" height={300}>
                  <LineChart data={equityData}>
                    <CartesianGrid strokeDasharray="3 3" stroke="hsl(var(--border))" />
                    <XAxis dataKey="date" stroke="hsl(var(--muted-foreground))" style={{ fontSize: '10px' }} />
                    <YAxis yAxisId="left" stroke="hsl(var(--muted-foreground))" style={{ fontSize: '10px' }} />
                    <YAxis yAxisId="right" orientation="right" stroke="hsl(var(--muted-foreground))" style={{ fontSize: '10px' }} />
                    <Tooltip
                      contentStyle={{
                        backgroundColor: 'hsl(var(--card))',
                        border: '1px solid hsl(var(--border))',
                        borderRadius: '8px',
                      }}
                    />
                    <Line yAxisId="left" type="monotone" dataKey="equity" stroke="hsl(var(--success))" strokeWidth={3} />
                    <Line yAxisId="right" type="monotone" dataKey="price" stroke="hsl(var(--accent))" strokeWidth={2} />
                  </LineChart>
                </ResponsiveContainer>
              </div>
            </div>

            <div className="card-glass rounded-xl p-6">
              <h3 className="text-xl font-bold mb-6">Trade Log</h3>
              <div className="overflow-x-auto">
                <table className="w-full">
                  <thead>
                    <tr className="border-b border-border">
                      <th className="text-left py-3 px-4 font-medium">Date</th>
                      <th className="text-left py-3 px-4 font-medium">Type</th>
                      <th className="text-left py-3 px-4 font-medium">Price</th>
                      <th className="text-left py-3 px-4 font-medium">P&L</th>
                      <th className="text-left py-3 px-4 font-medium">Cumulative P&L</th>
                    </tr>
                  </thead>
                  <tbody>
                    {trades.map((trade, i) => (
                      <tr key={i} className="border-b border-border/50">
                        <td className="py-3 px-4 font-mono text-sm">{trade.date}</td>
                        <td className="py-3 px-4">
                          <span className={`px-2 py-1 rounded text-xs font-bold ${
                            trade.type === "BUY" ? "bg-success/20 text-success" : "bg-destructive/20 text-destructive"
                          }`}>
                            {trade.type}
                          </span>
                        </td>
                        <td className="py-3 px-4 font-mono text-sm">{trade.price}</td>
                        <td className={`py-3 px-4 font-mono text-sm ${trade.color}`}>{trade.pnl}</td>
                        <td className={`py-3 px-4 font-mono text-sm ${trade.color}`}>{trade.cumulative}</td>
                      </tr>
                    ))}
                  </tbody>
                </table>
              </div>
            </div>
          </>
        )}
      </div>
    </div>
  );
};

export default Trade;<|MERGE_RESOLUTION|>--- conflicted
+++ resolved
@@ -1,4 +1,3 @@
-<<<<<<< HEAD
 import { useState, useRef } from "react";
 import { Upload, Play, Trash2, Plus, Database } from "lucide-react";
 import { useNavigate } from "react-router-dom";
@@ -100,167 +99,6 @@
     { date: "2023-03-20", type: "BUY" as const, price: "115.00", pnl: "-", cumulative: "+10.25", color: "text-muted-foreground" },
     { date: "2023-04-10", type: "SELL" as const, price: "112.00", pnl: "-3.00", cumulative: "+7.25", color: "text-destructive" },
   ];
-=======
-import React, { useState, useEffect } from "react";
-import Navbar from "../components/Navbar";
-import GlassCard from "../components/GlassCard";
-import CandlestickChart from "../components/CandlestickChart";
-// using native controls to avoid missing ui component dependencies
-import { Upload, Database, Play } from "lucide-react";
-import { CandlestickData, loadSampleData, parseCSV } from "../components/ui/csvParser";
-import { useBacktest } from '../context/BacktestContext';
-
-const Trade = () => {
-  const [data, setData] = useState<CandlestickData[]>([]);
-  const [uploadedFile, setUploadedFile] = useState<File | null>(null);
-  const [strategy, setStrategy] = useState("sma_crossover");
-  const [isLoading, setIsLoading] = useState(false);
-  // lightweight toast fallback (replaceable by your app-wide toast)
-  const toast = ({ title, description, variant }: { title: string; description?: string; variant?: string }) => {
-    if (variant === 'destructive') {
-      alert(`${title}\n${description || ''}`);
-    } else {
-      console.log(title, description || '');
-    }
-  };
-  const { result, setResult } = useBacktest();
-
-  // Indicator parameters
-  const [smaShort, setSmaShort] = useState<number>(5);
-  const [smaLong, setSmaLong] = useState<number>(20);
-  const [macdFast, setMacdFast] = useState<number>(12);
-  const [macdSlow, setMacdSlow] = useState<number>(26);
-  const [macdSignal, setMacdSignal] = useState<number>(9);
-  const [rsiWindow, setRsiWindow] = useState<number>(14);
-
-  const [augData, setAugData] = useState<any[]>([]);
-
-  // Indicator calculation helpers
-  const calcSMA = (vals: number[], window: number) => {
-    const out: (number | null)[] = [];
-    for (let i = 0; i < vals.length; i++) {
-      if (i + 1 < window) {
-        out.push(null);
-        continue;
-      }
-      let sum = 0;
-      for (let j = i + 1 - window; j <= i; j++) sum += vals[j];
-      out.push(sum / window);
-    }
-    return out;
-  };
-
-  const calcEMA = (vals: number[], window: number) => {
-    const out: (number | null)[] = [];
-    const alpha = 2 / (window + 1);
-    let prev: number | null = null;
-    for (let i = 0; i < vals.length; i++) {
-      const v = vals[i];
-      if (prev === null) {
-        prev = v; // seed with first value
-        out.push(prev);
-        continue;
-      }
-      prev = alpha * v + (1 - alpha) * prev;
-      out.push(prev);
-    }
-    return out;
-  };
-
-  const calcMACD = (vals: number[], fast: number, slow: number, signal: number) => {
-    const emaFast = calcEMA(vals, fast).map(v => v === null ? 0 : v);
-    const emaSlow = calcEMA(vals, slow).map(v => v === null ? 0 : v);
-    const macd = vals.map((v, i) => (emaFast[i] || 0) - (emaSlow[i] || 0));
-    const signalLine = calcEMA(macd, signal).map(v => v === null ? 0 : v);
-    return { macd, signalLine };
-  };
-
-  const calcRSI = (vals: number[], window: number) => {
-    const out: (number | null)[] = [];
-    const gains: number[] = [];
-    const losses: number[] = [];
-    for (let i = 0; i < vals.length; i++) {
-      if (i === 0) {
-        out.push(null);
-        continue;
-      }
-      const change = vals[i] - vals[i - 1];
-      gains.push(Math.max(0, change));
-      losses.push(Math.max(0, -change));
-      if (gains.length < window) {
-        out.push(null);
-        continue;
-      }
-      // simple average
-      const avgGain = gains.slice(-window).reduce((s, n) => s + n, 0) / window;
-      const avgLoss = losses.slice(-window).reduce((s, n) => s + n, 0) / window;
-      const rs = avgLoss === 0 ? 100 : avgGain / avgLoss;
-      out.push(100 - 100 / (1 + rs));
-    }
-    return out;
-  };
-
-  // Recompute augmented data when raw data or indicator params change
-  useEffect(() => {
-    if (!data || data.length === 0) {
-      setAugData([]);
-      return;
-    }
-    const closes = data.map(d => d.close);
-    const smaShortArr = calcSMA(closes, smaShort);
-    const smaLongArr = calcSMA(closes, smaLong);
-    const { macd, signalLine } = calcMACD(closes, macdFast, macdSlow, macdSignal);
-    const rsiArr = calcRSI(closes, rsiWindow);
-
-    const out = data.map((d, i) => ({
-      ...d,
-      ['SMA_' + smaShort]: smaShortArr[i] ?? null,
-      ['SMA_' + smaLong]: smaLongArr[i] ?? null,
-      MACD: macd[i] ?? null,
-      MACD_Signal: signalLine[i] ?? null,
-      RSI: rsiArr[i] ?? null,
-    }));
-
-    setAugData(out);
-  }, [data, smaShort, smaLong, macdFast, macdSlow, macdSignal, rsiWindow]);
-
-  // markers derived from backtest result
-  const markers = (result && result.trade_log) ? result.trade_log.map((t: any) => ({ date: t.date, type: t.type, price: t.price })) : [];
-
-
-  const handleLoadSampleData = async () => {
-    setIsLoading(true);
-    try {
-      const sampleData = await loadSampleData();
-      setData(sampleData);
-      // try to fetch raw CSV for posting to backend
-      try {
-        const r = await fetch('/dummydata.csv');
-        if (r.ok) {
-          const csvText = await r.text();
-          const f = new File([csvText], 'sample.csv', { type: 'text/csv' });
-          setUploadedFile(f);
-        } else {
-          setUploadedFile(null);
-        }
-      } catch (e) {
-        setUploadedFile(null);
-      }
-      toast({
-        title: "Sample data loaded",
-        description: `Loaded ${sampleData.length} days of market data`,
-      });
-    } catch (error) {
-      toast({
-        title: "Error loading data",
-        description: "Failed to load sample data",
-        variant: "destructive",
-      });
-    } finally {
-      setIsLoading(false);
-    }
-  };
->>>>>>> fffe6034
 
   const handleFileUpload = (event: React.ChangeEvent<HTMLInputElement>) => {
     const file = event.target.files?.[0];
@@ -269,7 +107,6 @@
     const reader = new FileReader();
     reader.onload = (e) => {
       try {
-<<<<<<< HEAD
         const text = e.target?.result as string;
         const lines = text.split("\n");
         const data: CandlestickData[] = [];
@@ -295,15 +132,6 @@
         setFileName(file.name);
         setDataSource("upload");
         toast.success(`Successfully loaded ${data.length} data points from ${file.name}`);
-=======
-  const parsedData = parseCSV(text);
-  setData(parsedData);
-  setUploadedFile(file);
-        toast({
-          title: "Data uploaded",
-          description: `Loaded ${parsedData.length} days of market data`,
-        });
->>>>>>> fffe6034
       } catch (error) {
         toast.error("Error parsing CSV file. Please check the format.");
       }
@@ -311,7 +139,6 @@
     reader.readAsText(file);
   };
 
-<<<<<<< HEAD
   const handleUseSampleData = () => {
     setCandlestickData(sampleData);
     setDataSource("sample");
@@ -340,21 +167,11 @@
   const handleRunBacktest = () => {
     if (dataSource === "none") {
       toast.error("Please select a data source first");
-=======
-  const handleRunBacktest = async () => {
-    if (data.length === 0) {
-      toast({
-        title: "No data loaded",
-        description: "Please load data before running backtest",
-        variant: "destructive",
-      });
->>>>>>> fffe6034
       return;
     }
     setIsLoading(true);
     toast({ title: 'Backtest running', description: `Processing ${data.length} days with ${strategy} strategy` });
 
-<<<<<<< HEAD
     setBacktestRun(true);
     toast.success("Backtest completed successfully!");
 
@@ -374,93 +191,6 @@
     setTimeout(() => {
       window.scrollTo({ top: document.body.scrollHeight, behavior: "smooth" });
     }, 100);
-=======
-    try {
-      const form = new FormData();
-
-      // prepare file: either uploadedFile or build from parsed data
-      let fileToSend: File | null = uploadedFile;
-      if (!fileToSend) {
-        // build CSV from data
-        const headers = ['Date','Open','High','Low','Close','Volume'];
-        const csvRows = [headers.join(',')];
-        for (const row of data) {
-          const line = [row.date, row.open, row.high, row.low, row.close, row.volume].join(',');
-          csvRows.push(line);
-        }
-        const csvText = csvRows.join('\n');
-        fileToSend = new File([csvText], 'generated.csv', { type: 'text/csv' });
-      }
-
-      form.append('file', fileToSend as Blob);
-
-      // derive period start/end from data dates
-      const parseDate = (s: string) => {
-        const d = new Date(s);
-        if (isNaN(d.getTime())) return null;
-        return d.toISOString().slice(0,10);
-      };
-  const start = parseDate(data[0].date);
-  const end = parseDate(data[data.length - 1].date);
-  if (start) form.append('period_start', start);
-  if (end) form.append('period_end', end);
-
-      // map strategy to conditions and params
-      let buy_condition = '';
-      let sell_condition = '';
-      // defaults
-      form.append('stock_symbol', 'UPLOAD');
-      form.append('initial_capital', '100000');
-      form.append('max_equity_points', '200');
-
-      if (strategy === 'sma_crossover') {
-        buy_condition = 'SMA_5 > SMA_20';
-        sell_condition = 'SMA_5 < SMA_20';
-        form.append('sma_short_period', '5');
-        form.append('sma_long_period', '20');
-      } else if (strategy === 'rsi') {
-        buy_condition = 'RSI < 30';
-        sell_condition = 'RSI > 70';
-        form.append('rsi_window', '14');
-      } else if (strategy === 'macd') {
-        buy_condition = 'MACD_cross_over';
-        sell_condition = 'MACD_cross_under';
-        form.append('macd_fast_period', '12');
-        form.append('macd_slow_period', '26');
-        form.append('macd_signal_period', '9');
-      } else {
-        buy_condition = 'SMA_5 > SMA_20';
-        sell_condition = 'SMA_5 < SMA_20';
-        form.append('sma_short_period', '5');
-        form.append('sma_long_period', '20');
-      }
-
-      form.append('buy_condition', buy_condition);
-      form.append('sell_condition', sell_condition);
-
-      // send to backend (absolute address to backend dev server)
-      const resp = await fetch('http://localhost:8000/backtest', {
-        method: 'POST',
-        body: form,
-      });
-
-      if (!resp.ok) {
-        const err = await resp.json().catch(() => ({ message: resp.statusText }));
-        toast({ title: 'Backtest failed', description: err.message || 'Server error', variant: 'destructive' });
-        setIsLoading(false);
-        return;
-      }
-
-      const json = await resp.json();
-      // set into shared Backtest context so Portfolio and any other listeners update
-      setResult(json);
-      toast({ title: 'Backtest complete', description: 'Results available in Portfolio' });
-    } catch (e: any) {
-      toast({ title: 'Backtest error', description: e?.message || String(e), variant: 'destructive' });
-    } finally {
-      setIsLoading(false);
-    }
->>>>>>> fffe6034
   };
 
   return (
@@ -601,7 +331,6 @@
           </div>
         )}
 
-<<<<<<< HEAD
         <div className="card-glass rounded-xl p-8 mb-8">
           <h2 className="text-2xl font-bold mb-6">2. Define Entry & Exit Rules</h2>
           
@@ -613,15 +342,8 @@
             <Plus className="w-4 h-4 mr-2" />
             Add New Rule
           </Button>
-=======
-        <GlassCard className="mb-8">
-          <h2 className="text-2xl font-bold mb-6">Price Chart</h2>
-          <CandlestickChart data={augData.length ? augData : data} indicatorKeys={[`SMA_${smaShort}`, `SMA_${smaLong}`, 'MACD', 'MACD_Signal']} markers={markers} />
-        </GlassCard>
->>>>>>> fffe6034
 
           <div className="space-y-4">
-<<<<<<< HEAD
             {rules.map((rule) => (
               <div key={rule.id} className="bg-secondary/30 rounded-lg p-6">
                 <div className="flex items-center justify-between mb-4">
@@ -654,52 +376,8 @@
                 </div>
               </div>
             ))}
-=======
-            <div>
-              <label className="block text-sm font-medium mb-2">Trading Strategy</label>
-              <select value={strategy} onChange={e => setStrategy(e.target.value)} className="w-full p-2 rounded bg-gray-900">
-                <option value="sma_crossover">SMA Crossover (5/20)</option>
-                <option value="rsi">RSI Strategy</option>
-                <option value="macd">MACD Strategy</option>
-                <option value="bollinger">Bollinger Bands</option>
-              </select>
-              <p className="text-xs text-muted-foreground mt-2">
-                {strategy === "sma_crossover" && "Buy when SMA(5) crosses above SMA(20), sell when it crosses below"}
-                {strategy === "rsi" && "Buy when RSI < 30 (oversold), sell when RSI > 70 (overbought)"}
-                {strategy === "macd" && "Buy/sell based on MACD line crossing signal line"}
-                {strategy === "bollinger" && "Buy at lower band, sell at upper band"}
-              </p>
-              <div className="mt-4 grid grid-cols-1 md:grid-cols-3 gap-3">
-                <div>
-                  <label className="block text-xs mb-1">SMA Short</label>
-                  <input type="number" value={smaShort} onChange={e => setSmaShort(Number(e.target.value))} className="p-2 rounded bg-gray-900 w-full" />
-                </div>
-                <div>
-                  <label className="block text-xs mb-1">SMA Long</label>
-                  <input type="number" value={smaLong} onChange={e => setSmaLong(Number(e.target.value))} className="p-2 rounded bg-gray-900 w-full" />
-                </div>
-                <div>
-                  <label className="block text-xs mb-1">RSI Window</label>
-                  <input type="number" value={rsiWindow} onChange={e => setRsiWindow(Number(e.target.value))} className="p-2 rounded bg-gray-900 w-full" />
-                </div>
-                <div>
-                  <label className="block text-xs mb-1">MACD Fast</label>
-                  <input type="number" value={macdFast} onChange={e => setMacdFast(Number(e.target.value))} className="p-2 rounded bg-gray-900 w-full" />
-                </div>
-                <div>
-                  <label className="block text-xs mb-1">MACD Slow</label>
-                  <input type="number" value={macdSlow} onChange={e => setMacdSlow(Number(e.target.value))} className="p-2 rounded bg-gray-900 w-full" />
-                </div>
-                <div>
-                  <label className="block text-xs mb-1">MACD Signal</label>
-                  <input type="number" value={macdSignal} onChange={e => setMacdSignal(Number(e.target.value))} className="p-2 rounded bg-gray-900 w-full" />
-                </div>
-              </div>
-            </div>
->>>>>>> fffe6034
           </div>
 
-<<<<<<< HEAD
           <div className="mt-8">
             <h3 className="text-xl font-bold mb-4">3. Set Parameters</h3>
             <div className="grid md:grid-cols-2 gap-4">
@@ -766,22 +444,6 @@
                   onCheckedChange={(checked) => setIndicators({ ...indicators, bollingerBands: checked })}
                 />
               </div>
-=======
-        <GlassCard className="mb-8">
-          <h2 className="text-2xl font-bold mb-6">3. Set Risk Parameters</h2>
-          <div className="grid md:grid-cols-2 gap-6">
-            <div>
-              <label className="block text-sm font-medium mb-2">Initial Capital ($)</label>
-              <input type="number" defaultValue={100000} className="p-2 rounded bg-gray-900 w-full" />
-            </div>
-            <div>
-              <label className="block text-sm font-medium mb-2">Position Size (%)</label>
-              <input type="number" defaultValue={10} className="p-2 rounded bg-gray-900 w-full" />
-            </div>
-            <div>
-              <label className="block text-sm font-medium mb-2">Stop Loss (%)</label>
-              <input type="number" defaultValue={5} className="p-2 rounded bg-gray-900 w-full" />
->>>>>>> fffe6034
             </div>
           </div>
         </div>
@@ -789,15 +451,10 @@
         <div className="card-glass rounded-xl p-8 mb-8">
           <div className="flex items-center justify-between">
             <div>
-<<<<<<< HEAD
               <h2 className="text-2xl font-bold mb-2">5. Run Backtest</h2>
               <p className="text-muted-foreground">
                 Strategy: SMA Crossover {dataSource !== "none" && `• Data: ${dataSource === "upload" ? fileName : "Sample Data"}`}
               </p>
-=======
-              <label className="block text-sm font-medium mb-2">Take Profit (%)</label>
-              <input type="number" defaultValue={15} className="p-2 rounded bg-gray-900 w-full" />
->>>>>>> fffe6034
             </div>
             <Button 
               size="lg" 
@@ -809,20 +466,6 @@
               Run Strategy Backtest
             </Button>
           </div>
-<<<<<<< HEAD
-=======
-        </GlassCard>
-
-        <div className="flex justify-center">
-          <button
-            className="bg-yellow-400 text-black px-6 py-3 rounded font-semibold flex items-center gap-2"
-            onClick={handleRunBacktest}
-            disabled={isLoading}
-          >
-            <Play className="w-5 h-5" />
-            {isLoading ? 'Loading...' : 'Run Backtest'}
-          </button>
->>>>>>> fffe6034
         </div>
 
         {backtestRun && (
